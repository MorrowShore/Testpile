/*
   Drawpile - a collaborative drawing program.

   Copyright (C) 2006-2014 Calle Laakkonen

   Drawpile is free software: you can redistribute it and/or modify
   it under the terms of the GNU General Public License as published by
   the Free Software Foundation, either version 3 of the License, or
   (at your option) any later version.

   Drawpile is distributed in the hope that it will be useful,
   but WITHOUT ANY WARRANTY; without even the implied warranty of
   MERCHANTABILITY or FITNESS FOR A PARTICULAR PURPOSE.  See the
   GNU General Public License for more details.

   You should have received a copy of the GNU General Public License
   along with Drawpile.  If not, see <http://www.gnu.org/licenses/>.
*/

#include "config.h"

#include "main.h"
#include "mainwindow.h"

#include "utils/icon.h"
#include "notifications.h"

#include "canvas/register.h"
#include "quick/register.h"

#ifdef Q_OS_MAC
#include "widgets/macmenu.h"
#endif

#include <QSettings>
#include <QUrl>
#include <QTabletEvent>
#include <QStandardPaths>
#include <QLibraryInfo>
#include <QTranslator>
#include <QDir>
#include <QDateTime>

#include <ColorWheel>

DrawpileApp::DrawpileApp(int &argc, char **argv)
	: QApplication(argc, argv)
{
	setOrganizationName("drawpile");
	setOrganizationDomain("drawpile.sourceforge.net");
	setApplicationName("drawpile");
	setApplicationDisplayName("Drawpile");

	// Make sure a user name is set
	QSettings cfg;
	cfg.beginGroup("history");
	if(cfg.contains("username") == false ||
			cfg.value("username").toString().isEmpty())
	{
#ifdef Q_OS_WIN
		QString defaultname = getenv("USERNAME");
#else
		QString defaultname = getenv("USER");
#endif

		cfg.setValue("username", defaultname);
	}
	setWindowIcon(QIcon(":/icons/drawpile.png"));
}

/**
 * Handle tablet proximity events. When the eraser is brought near
 * the tablet surface, switch to eraser tool on all windows.
 * When the tip leaves the surface, switch back to whatever tool
 * we were using before.
 *
 * Also, on MacOS we must also handle the Open File event.
 */
bool DrawpileApp::event(QEvent *e) {
	if(e->type() == QEvent::TabletEnterProximity || e->type() == QEvent::TabletLeaveProximity) {
		QTabletEvent *te = static_cast<QTabletEvent*>(e);
		if(te->pointerType()==QTabletEvent::Eraser)
			emit eraserNear(e->type() == QEvent::TabletEnterProximity);
		return true;

	} else if(e->type() == QEvent::FileOpen) {
		QFileOpenEvent *fe = static_cast<QFileOpenEvent*>(e);

		// Note. This is currently broken in Qt 5.3.1:
		// https://bugreports.qt-project.org/browse/QTBUG-39972
		openUrl(fe->url());

		return true;
	}

	return QApplication::event(e);
}

void DrawpileApp::notifySettingsChanged()
{
	emit settingsChanged();
}

void DrawpileApp::openUrl(QUrl url)
{
	// See if there is an existing replacable window
	MainWindow *win = nullptr;
	for(QWidget *widget : topLevelWidgets()) {
		MainWindow *mw = qobject_cast<MainWindow*>(widget);
		if(mw && mw->canReplace()) {
			win = mw;
			break;
		}
	}

	// No? Create a new one
	if(!win)
		win = new MainWindow;

	if(url.scheme() == "drawpile") {
		// Our own protocol: connect to a session
		win->join(url);

	} else {
		// Other protocols: load image
		win->open(url);
	}
}

void DrawpileApp::openBlankDocument()
{
	// Open a new window with a blank image
	QSettings cfg;

	QSize maxSize = desktop()->screenGeometry().size();
	QSize size = cfg.value("history/newsize").toSize();

	if(size.width()<100 || size.height()<100) {
		// No previous size, or really small size
		size = QSize(800, 600);
	} else {
		// Make sure previous size is not ridiculously huge
		size = size.boundedTo(maxSize);
	}

	QColor color = cfg.value("history/newcolor").value<QColor>();
	if(!color.isValid())
		color = Qt::white;

	MainWindow *win = new MainWindow;
	win->newDocument(size, color);
}

QStringList DrawpileApp::dataPaths()
{
	QStringList datapaths;
#ifndef Q_OS_MAC
	datapaths << qApp->applicationDirPath();
	datapaths << QStandardPaths::standardLocations(QStandardPaths::DataLocation);
#else
	datapaths << QDir(qApp->applicationDirPath() + QStringLiteral("/../Resources")).absolutePath();
#endif
	return datapaths;
}

void initTranslations(const QLocale &locale)
{
	QStringList preferredLangs = locale.uiLanguages();
	if(preferredLangs.size()==0)
		return;

	// uiLanguages sometimes returns more languages than
	// than the user has actually selected, so we just pick
	// the first one.
	QString preferredLang = preferredLangs.at(0);

	// On Windows, the locale name is sometimes in the form "fi-FI"
	// rather than "fi_FI" that Qt expects.
	preferredLang.replace('-', '_');

	// Special case: if english is preferred language, no translations are needed.
	if(preferredLang == "en")
		return;

	// Qt's own translations
	QTranslator *qtTranslator = new QTranslator;
	qtTranslator->load("qt_" + preferredLang, QLibraryInfo::location(QLibraryInfo::TranslationsPath));
	qApp->installTranslator(qtTranslator);

	// Our translations
	QTranslator *myTranslator = new QTranslator;

	for(const QString &datapath : DrawpileApp::dataPaths()) {
		if(myTranslator->load("drawpile_" + preferredLang,  datapath + "/i18n"))
			break;
	}

	if(myTranslator->isEmpty())
		delete myTranslator;
	else
		qApp->installTranslator(myTranslator);
}

int main(int argc, char *argv[]) {
	// Initialize application
	DrawpileApp app(argc,argv);

	registerCanvasTypes();
	registerQuickTypes();

	icon::selectThemeVariant();

#ifdef Q_OS_MAC
	// Mac specific settings
	app.setAttribute(Qt::AA_DontShowIconsInMenus);
	app.setQuitOnLastWindowClosed(false);

	// Global menu bar that is shown when no windows are open
	MacMenu::instance();
#endif

	qsrand(QDateTime::currentMSecsSinceEpoch());

	color_widgets::ColorWheel::setDefaultDisplayFlags(color_widgets::ColorWheel::SHAPE_SQUARE | color_widgets::ColorWheel::ANGLE_FIXED | color_widgets::ColorWheel::COLOR_HSV);

	{
		// Set override locale from settings, or use system locale if no override is set
		QLocale locale = QLocale::c();
		QString overrideLang = QSettings().value("settings/language").toString();
		if(!overrideLang.isEmpty())
			locale = QLocale(overrideLang);

		if(locale == QLocale::c())
			locale = QLocale::system();

		initTranslations(locale);
	}

	const QStringList args = app.arguments();
	if(args.count()>1) {
		QUrl url(args.at(1));
		if(url.scheme().length() <= 1) {
			// no scheme (or a drive letter?) means this is probably a local file
			url = QUrl::fromLocalFile(args.at(1));
		}

		app.openUrl(url);
	} else {
		// No arguments, start with an empty document
<<<<<<< HEAD
		app.openBlankDocument();
=======
		QSettings cfg;

		const QSize maxSize {65536, 65536};
		QSize size = cfg.value("history/newsize").toSize();
		if(size.width()<100 || size.height()<100) {
			// No previous size, or really small size
			size = QSize(1920, 1080);
		} else {
			// Make sure previous size is not large enough to break things
			size = size.boundedTo(maxSize);
		}

		QColor color = cfg.value("history/newcolor").value<QColor>();
		if(!color.isValid())
			color = Qt::white;

		MainWindow *win = new MainWindow;
		win->newDocument(size, color);
>>>>>>> 24caa30f
	}

	return app.exec();
}<|MERGE_RESOLUTION|>--- conflicted
+++ resolved
@@ -132,7 +132,7 @@
 	// Open a new window with a blank image
 	QSettings cfg;
 
-	QSize maxSize = desktop()->screenGeometry().size();
+	const QSize maxSize {65536, 65536};
 	QSize size = cfg.value("history/newsize").toSize();
 
 	if(size.width()<100 || size.height()<100) {
@@ -247,28 +247,7 @@
 		app.openUrl(url);
 	} else {
 		// No arguments, start with an empty document
-<<<<<<< HEAD
 		app.openBlankDocument();
-=======
-		QSettings cfg;
-
-		const QSize maxSize {65536, 65536};
-		QSize size = cfg.value("history/newsize").toSize();
-		if(size.width()<100 || size.height()<100) {
-			// No previous size, or really small size
-			size = QSize(1920, 1080);
-		} else {
-			// Make sure previous size is not large enough to break things
-			size = size.boundedTo(maxSize);
-		}
-
-		QColor color = cfg.value("history/newcolor").value<QColor>();
-		if(!color.isValid())
-			color = Qt::white;
-
-		MainWindow *win = new MainWindow;
-		win->newDocument(size, color);
->>>>>>> 24caa30f
 	}
 
 	return app.exec();
